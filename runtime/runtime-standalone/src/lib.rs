--- conflicted
+++ resolved
@@ -24,7 +24,8 @@
 
 const DEFAULT_EPOCH_LENGTH: u64 = 3;
 
-const CHAIN_ID: u128 = 0x99;
+/// See https://github.com/ethereum-lists/chains/blob/master/_data/chains/1313161555.json
+const CHAIN_ID: u128 = 1313161555;
 
 pub fn init_runtime_and_signer(root_account_id: &AccountId) -> (RuntimeStandalone, InMemorySigner) {
     let mut genesis = GenesisConfig::default();
@@ -226,11 +227,8 @@
             last_block_hash: CryptoHash::default(),
             epoch_id: EpochId::default(),
             current_protocol_version: PROTOCOL_VERSION,
-<<<<<<< HEAD
+            config: self.runtime_config.clone(),
             evm_chain_id: CHAIN_ID,
-=======
-            config: self.runtime_config.clone(),
->>>>>>> b33db056
         };
 
         let apply_result = self.runtime.apply(
