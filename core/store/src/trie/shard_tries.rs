use std::rc::Rc;
use std::sync::Arc;

use borsh::BorshSerialize;
use near_primitives::borsh::maybestd::collections::HashMap;
use near_primitives::hash::CryptoHash;
use near_primitives::shard_layout;
use near_primitives::shard_layout::{ShardUId, ShardVersion};
use near_primitives::trie_key::TrieKey;
use near_primitives::types::{
    NumShards, RawStateChange, RawStateChangesWithTrieKey, StateChangeCause, StateRoot,
};

use crate::db::{DBCol, DBOp, DBTransaction};
use crate::trie::trie_storage::{TrieCache, TrieCachingStorage};
use crate::trie::TrieRefcountChange;
use crate::{StorageError, Store, StoreUpdate, Trie, TrieChanges, TrieUpdate};

#[derive(Clone)]
pub struct ShardTries {
    pub(crate) store: Arc<Store>,
    /// Cache reserved for client actor to use
    pub(crate) caches: Arc<HashMap<ShardUId, TrieCache>>,
    /// Cache for readers.
    pub(crate) view_caches: Arc<HashMap<ShardUId, TrieCache>>,
}

impl ShardTries {
    fn get_new_cache(shards: &Vec<ShardUId>) -> Arc<HashMap<ShardUId, TrieCache>> {
        let mut cache = HashMap::new();
        shards.iter().for_each(|x| {
            cache.insert(*x, TrieCache::new());
            ()
        });
        Arc::new(cache)
    }

    pub fn new(store: Arc<Store>, shard_version: ShardVersion, num_shards: NumShards) -> Self {
        assert_ne!(num_shards, 0);
        let shards = (0..num_shards)
            .map(|shard_id| ShardUId { version: shard_version, shard_id: shard_id as u32 })
            .collect();
        ShardTries {
            store,
            caches: Self::get_new_cache(&shards),
            view_caches: Self::get_new_cache(&shards),
        }
    }

    pub fn new_trie_update(&self, shard_uid: ShardUId, state_root: CryptoHash) -> TrieUpdate {
        TrieUpdate::new(Rc::new(self.get_trie_for_shard(shard_uid)), state_root)
    }

    pub fn new_trie_update_view(&self, shard_uid: ShardUId, state_root: CryptoHash) -> TrieUpdate {
        TrieUpdate::new(Rc::new(self.get_view_trie_for_shard(shard_uid)), state_root)
    }

    fn get_trie_for_shard_internal(&self, shard_uid: ShardUId, is_view: bool) -> Trie {
        let cache = if is_view {
            self.view_caches[&shard_uid].clone()
        } else {
            self.caches[&shard_uid].clone()
        };
        let store = Box::new(TrieCachingStorage::new(self.store.clone(), cache, shard_uid));
        Trie::new(store, shard_uid)
    }

    pub fn get_trie_for_shard(&self, shard_uid: ShardUId) -> Trie {
        self.get_trie_for_shard_internal(shard_uid, false)
    }

    pub fn get_view_trie_for_shard(&self, shard_uid: ShardUId) -> Trie {
        self.get_trie_for_shard_internal(shard_uid, true)
    }

    pub fn get_store(&self) -> Arc<Store> {
        self.store.clone()
    }

    pub fn update_cache(&self, transaction: &DBTransaction) -> std::io::Result<()> {
        let mut shards = self
            .caches
            .iter()
            .map(|(shard_uid, ..)| (*shard_uid, Vec::new()))
            .collect::<HashMap<_, _>>();
        for op in &transaction.ops {
            match op {
                DBOp::UpdateRefcount { col, ref key, ref value } if *col == DBCol::ColState => {
                    let (shard_uid, hash) =
                        TrieCachingStorage::get_shard_uid_and_hash_from_key(key)?;
                    shards.entry(shard_uid).or_insert(vec![]).push((hash, Some(value.clone())));
                }
                DBOp::Insert { col, .. } if *col == DBCol::ColState => unreachable!(),
                DBOp::Delete { col, .. } if *col == DBCol::ColState => unreachable!(),
                DBOp::DeleteAll { col } if *col == DBCol::ColState => {
                    // Delete is possible in reset_data_pre_state_sync
                    for (_, cache) in self.caches.iter() {
                        cache.clear();
                    }
                }
                _ => {}
            }
        }
        for (shard_uid, ops) in shards {
            self.caches[&shard_uid].update_cache(ops);
        }
        Ok(())
    }

    fn apply_deletions_inner(
        deletions: &Vec<TrieRefcountChange>,
        tries: ShardTries,
        shard_uid: ShardUId,
        store_update: &mut StoreUpdate,
    ) -> Result<(), StorageError> {
        store_update.tries = Some(tries.clone());
<<<<<<< HEAD
        for TrieRefcountChange { key_hash, value, rc } in deletions.iter() {
            let key = TrieCachingStorage::get_key_from_shard_uid_and_hash(shard_uid, key_hash);
            store_update.update_refcount(DBCol::ColState, key.as_ref(), &value, -(*rc as i64));
=======
        for TrieRefcountChange { trie_node_or_value_hash, trie_node_or_value, rc } in
            deletions.iter()
        {
            let key = TrieCachingStorage::get_key_from_shard_id_and_hash(
                shard_id,
                trie_node_or_value_hash,
            );
            store_update.update_refcount(
                DBCol::ColState,
                key.as_ref(),
                &trie_node_or_value,
                -(*rc as i64),
            );
>>>>>>> 96afe032
        }
        Ok(())
    }

    fn apply_insertions_inner(
        insertions: &Vec<TrieRefcountChange>,
        tries: ShardTries,
        shard_uid: ShardUId,
        store_update: &mut StoreUpdate,
    ) -> Result<(), StorageError> {
        store_update.tries = Some(tries);
<<<<<<< HEAD
        for TrieRefcountChange { key_hash, value, rc } in insertions.iter() {
            let key = TrieCachingStorage::get_key_from_shard_uid_and_hash(shard_uid, key_hash);
            store_update.update_refcount(DBCol::ColState, key.as_ref(), &value, *rc as i64);
=======
        for TrieRefcountChange { trie_node_or_value_hash, trie_node_or_value, rc } in
            insertions.iter()
        {
            let key = TrieCachingStorage::get_key_from_shard_id_and_hash(
                shard_id,
                trie_node_or_value_hash,
            );
            store_update.update_refcount(
                DBCol::ColState,
                key.as_ref(),
                &trie_node_or_value,
                *rc as i64,
            );
>>>>>>> 96afe032
        }
        Ok(())
    }

    fn apply_all_inner(
        trie_changes: &TrieChanges,
        tries: ShardTries,
        shard_uid: ShardUId,
        apply_deletions: bool,
    ) -> Result<(StoreUpdate, StateRoot), StorageError> {
        let mut store_update = StoreUpdate::new_with_tries(tries.clone());
        ShardTries::apply_insertions_inner(
            &trie_changes.insertions,
            tries.clone(),
            shard_uid,
            &mut store_update,
        )?;
        if apply_deletions {
            ShardTries::apply_deletions_inner(
                &trie_changes.deletions,
                tries,
                shard_uid,
                &mut store_update,
            )?;
        }
        Ok((store_update, trie_changes.new_root))
    }

    pub fn apply_insertions(
        &self,
        trie_changes: &TrieChanges,
        shard_uid: ShardUId,
        store_update: &mut StoreUpdate,
    ) -> Result<(), StorageError> {
        ShardTries::apply_insertions_inner(
            &trie_changes.insertions,
            self.clone(),
            shard_uid,
            store_update,
        )
    }

    pub fn apply_deletions(
        &self,
        trie_changes: &TrieChanges,
        shard_uid: ShardUId,
        store_update: &mut StoreUpdate,
    ) -> Result<(), StorageError> {
        ShardTries::apply_deletions_inner(
            &trie_changes.deletions,
            self.clone(),
            shard_uid,
            store_update,
        )
    }

    pub fn revert_insertions(
        &self,
        trie_changes: &TrieChanges,
        shard_uid: ShardUId,
        store_update: &mut StoreUpdate,
    ) -> Result<(), StorageError> {
        ShardTries::apply_deletions_inner(
            &trie_changes.insertions,
            self.clone(),
            shard_uid,
            store_update,
        )
    }

    pub fn apply_all(
        &self,
        trie_changes: &TrieChanges,
        shard_uid: ShardUId,
    ) -> Result<(StoreUpdate, StateRoot), StorageError> {
        ShardTries::apply_all_inner(trie_changes, self.clone(), shard_uid, true)
    }

    // apply_all with less memory overhead
    pub fn apply_genesis(
        &self,
        trie_changes: TrieChanges,
        shard_uid: ShardUId,
    ) -> (StoreUpdate, StateRoot) {
        assert_eq!(trie_changes.old_root, CryptoHash::default());
        assert!(trie_changes.deletions.is_empty());
        // Not new_with_tries on purpose
        let mut store_update = StoreUpdate::new(self.get_store().storage.clone());
<<<<<<< HEAD
        for TrieRefcountChange { key_hash, value, rc } in trie_changes.insertions.into_iter() {
            let key = TrieCachingStorage::get_key_from_shard_uid_and_hash(shard_uid, &key_hash);
            store_update.update_refcount(DBCol::ColState, key.as_ref(), &value, rc as i64);
=======
        for TrieRefcountChange { trie_node_or_value_hash, trie_node_or_value, rc } in
            trie_changes.insertions.into_iter()
        {
            let key = TrieCachingStorage::get_key_from_shard_id_and_hash(
                shard_id,
                &trie_node_or_value_hash,
            );
            store_update.update_refcount(
                DBCol::ColState,
                key.as_ref(),
                &trie_node_or_value,
                rc as i64,
            );
>>>>>>> 96afe032
        }
        (store_update, trie_changes.new_root)
    }
}

pub struct WrappedTrieChanges {
    tries: ShardTries,
    shard_uid: ShardUId,
    trie_changes: TrieChanges,
    state_changes: Vec<RawStateChangesWithTrieKey>,
    block_hash: CryptoHash,
}

impl WrappedTrieChanges {
    pub fn new(
        tries: ShardTries,
        shard_uid: ShardUId,
        trie_changes: TrieChanges,
        state_changes: Vec<RawStateChangesWithTrieKey>,
        block_hash: CryptoHash,
    ) -> Self {
        WrappedTrieChanges { tries, shard_uid, trie_changes, state_changes, block_hash }
    }

    pub fn insertions_into(&self, store_update: &mut StoreUpdate) -> Result<(), StorageError> {
        self.tries.apply_insertions(&self.trie_changes, self.shard_uid, store_update)
    }

    /// Save state changes into Store.
    ///
    /// NOTE: the changes are drained from `self`.
    pub fn state_changes_into(&mut self, store_update: &mut StoreUpdate) {
        for change_with_trie_key in self.state_changes.drain(..) {
            assert!(
                !change_with_trie_key.changes.iter().any(|RawStateChange { cause, .. }| matches!(
                    cause,
                    StateChangeCause::NotWritableToDisk
                )),
                "NotWritableToDisk changes must never be finalized."
            );
            // Filtering trie keys for user facing RPC reporting.
            // NOTE: If the trie key is not one of the account specific, it may cause key conflict
            // when the node tracks multiple shards. See #2563.
            match &change_with_trie_key.trie_key {
                TrieKey::Account { .. }
                | TrieKey::ContractCode { .. }
                | TrieKey::AccessKey { .. }
                | TrieKey::ContractData { .. } => {}
                _ => continue,
            };
            let storage_key = KeyForStateChanges::new_from_trie_key(
                &self.block_hash,
                &change_with_trie_key.trie_key,
            );
            store_update.set(
                DBCol::ColStateChanges,
                storage_key.as_ref(),
                &change_with_trie_key.try_to_vec().expect("Borsh serialize cannot fail"),
            );
        }
    }

    pub fn wrapped_into(
        &mut self,
        mut store_update: &mut StoreUpdate,
    ) -> Result<(), Box<dyn std::error::Error>> {
        self.insertions_into(&mut store_update)?;
        self.state_changes_into(&mut store_update);
        store_update.set_ser(
            DBCol::ColTrieChanges,
            &shard_layout::get_block_shard_uid(&self.block_hash, self.shard_uid),
            &self.trie_changes,
        )?;
        Ok(())
    }
}

#[derive(derive_more::AsRef, derive_more::Into)]
pub struct KeyForStateChanges(Vec<u8>);

impl KeyForStateChanges {
    fn estimate_prefix_len() -> usize {
        std::mem::size_of::<CryptoHash>()
    }

    fn get_prefix_with_capacity(block_hash: &CryptoHash, reserve_capacity: usize) -> Self {
        let mut key_prefix = Vec::with_capacity(Self::estimate_prefix_len() + reserve_capacity);
        key_prefix.extend(block_hash.as_ref());
        debug_assert_eq!(key_prefix.len(), Self::estimate_prefix_len());
        Self(key_prefix)
    }

    pub fn get_prefix(block_hash: &CryptoHash) -> Self {
        Self::get_prefix_with_capacity(block_hash, 0)
    }

    pub fn new(block_hash: &CryptoHash, raw_key: &[u8]) -> Self {
        let mut key = Self::get_prefix_with_capacity(block_hash, raw_key.len());
        key.0.extend(raw_key);
        key
    }

    pub fn new_from_trie_key(block_hash: &CryptoHash, trie_key: &TrieKey) -> Self {
        let mut key = Self::get_prefix_with_capacity(block_hash, trie_key.len());
        key.0.extend(trie_key.to_vec());
        key
    }

    pub fn find_iter<'a: 'b, 'b>(
        &'a self,
        store: &'b Store,
    ) -> impl Iterator<Item = Result<RawStateChangesWithTrieKey, std::io::Error>> + 'b {
        let prefix_len = Self::estimate_prefix_len();
        debug_assert!(self.0.len() >= prefix_len);
        store.iter_prefix_ser::<RawStateChangesWithTrieKey>(DBCol::ColStateChanges, &self.0).map(
            move |change| {
                // Split off the irrelevant part of the key, so only the original trie_key is left.
                let (key, state_changes) = change?;
                debug_assert!(key.starts_with(&self.0));
                Ok(state_changes)
            },
        )
    }

    pub fn find_exact_iter<'a: 'b, 'b>(
        &'a self,
        store: &'b Store,
    ) -> impl Iterator<Item = Result<RawStateChangesWithTrieKey, std::io::Error>> + 'b {
        let prefix_len = Self::estimate_prefix_len();
        let trie_key_len = self.0.len() - prefix_len;
        self.find_iter(store).filter_map(move |change| {
            let state_changes = match change {
                Ok(change) => change,
                error => {
                    return Some(error);
                }
            };
            if state_changes.trie_key.len() != trie_key_len {
                None
            } else {
                debug_assert_eq!(&state_changes.trie_key.to_vec()[..], &self.0[prefix_len..]);
                Some(Ok(state_changes))
            }
        })
    }
}<|MERGE_RESOLUTION|>--- conflicted
+++ resolved
@@ -114,16 +114,11 @@
         store_update: &mut StoreUpdate,
     ) -> Result<(), StorageError> {
         store_update.tries = Some(tries.clone());
-<<<<<<< HEAD
-        for TrieRefcountChange { key_hash, value, rc } in deletions.iter() {
-            let key = TrieCachingStorage::get_key_from_shard_uid_and_hash(shard_uid, key_hash);
-            store_update.update_refcount(DBCol::ColState, key.as_ref(), &value, -(*rc as i64));
-=======
         for TrieRefcountChange { trie_node_or_value_hash, trie_node_or_value, rc } in
             deletions.iter()
         {
-            let key = TrieCachingStorage::get_key_from_shard_id_and_hash(
-                shard_id,
+            let key = TrieCachingStorage::get_key_from_shard_uid_and_hash(
+                shard_uid,
                 trie_node_or_value_hash,
             );
             store_update.update_refcount(
@@ -132,7 +127,6 @@
                 &trie_node_or_value,
                 -(*rc as i64),
             );
->>>>>>> 96afe032
         }
         Ok(())
     }
@@ -144,16 +138,11 @@
         store_update: &mut StoreUpdate,
     ) -> Result<(), StorageError> {
         store_update.tries = Some(tries);
-<<<<<<< HEAD
-        for TrieRefcountChange { key_hash, value, rc } in insertions.iter() {
-            let key = TrieCachingStorage::get_key_from_shard_uid_and_hash(shard_uid, key_hash);
-            store_update.update_refcount(DBCol::ColState, key.as_ref(), &value, *rc as i64);
-=======
         for TrieRefcountChange { trie_node_or_value_hash, trie_node_or_value, rc } in
             insertions.iter()
         {
-            let key = TrieCachingStorage::get_key_from_shard_id_and_hash(
-                shard_id,
+            let key = TrieCachingStorage::get_key_from_shard_uid_and_hash(
+                shard_uid,
                 trie_node_or_value_hash,
             );
             store_update.update_refcount(
@@ -162,7 +151,6 @@
                 &trie_node_or_value,
                 *rc as i64,
             );
->>>>>>> 96afe032
         }
         Ok(())
     }
@@ -251,16 +239,11 @@
         assert!(trie_changes.deletions.is_empty());
         // Not new_with_tries on purpose
         let mut store_update = StoreUpdate::new(self.get_store().storage.clone());
-<<<<<<< HEAD
-        for TrieRefcountChange { key_hash, value, rc } in trie_changes.insertions.into_iter() {
-            let key = TrieCachingStorage::get_key_from_shard_uid_and_hash(shard_uid, &key_hash);
-            store_update.update_refcount(DBCol::ColState, key.as_ref(), &value, rc as i64);
-=======
         for TrieRefcountChange { trie_node_or_value_hash, trie_node_or_value, rc } in
             trie_changes.insertions.into_iter()
         {
-            let key = TrieCachingStorage::get_key_from_shard_id_and_hash(
-                shard_id,
+            let key = TrieCachingStorage::get_key_from_shard_uid_and_hash(
+                shard_uid,
                 &trie_node_or_value_hash,
             );
             store_update.update_refcount(
@@ -269,7 +252,6 @@
                 &trie_node_or_value,
                 rc as i64,
             );
->>>>>>> 96afe032
         }
         (store_update, trie_changes.new_root)
     }
