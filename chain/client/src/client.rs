--- conflicted
+++ resolved
@@ -1663,199 +1663,4 @@
         //        }
         Ok(())
     }
-<<<<<<< HEAD
-}
-
-#[cfg(test)]
-mod test {
-    use std::collections::HashMap;
-    use std::path::Path;
-    use std::sync::Arc;
-
-    use cached::Cached;
-
-    use near_chain::Provenance;
-    use near_chain::{ChainGenesis, RuntimeAdapter};
-    use near_chain_configs::Genesis;
-    use near_chunks::test_utils::ChunkForwardingTestFixture;
-    use near_chunks::ProcessPartialEncodedChunkResult;
-    use near_crypto::KeyType;
-    use near_primitives::block::{Approval, ApprovalInner};
-    use near_primitives::hash::hash;
-    use near_primitives::validator_signer::InMemoryValidatorSigner;
-    use near_primitives::version::PROTOCOL_VERSION;
-    use near_store::test_utils::create_test_store;
-    use nearcore::config::GenesisExt;
-
-    use crate::test_utils::TestEnv;
-    use near_network::test_utils::MockNetworkAdapter;
-    use near_network::types::PartialEncodedChunkForwardMsg;
-    use near_primitives::block_header::ApprovalType;
-    use near_primitives::network::PeerId;
-    #[cfg(feature = "protocol_feature_block_header_v3")]
-    use near_primitives::sharding::ShardChunkHeaderInner;
-    use near_primitives::sharding::{PartialEncodedChunk, ShardChunkHeader};
-    use near_primitives::utils::MaybeValidated;
-
-    pub fn create_nightshade_runtimes(genesis: &Genesis, n: usize) -> Vec<Arc<dyn RuntimeAdapter>> {
-        (0..n)
-            .map(|_| {
-                Arc::new(nearcore::NightshadeRuntime::new(
-                    Path::new("."),
-                    create_test_store(),
-                    &genesis,
-                    vec![],
-                    vec![],
-                    None,
-                    None,
-                )) as Arc<dyn RuntimeAdapter>
-            })
-            .collect()
-    }
-
-    fn create_runtimes(n: usize) -> Vec<Arc<dyn RuntimeAdapter>> {
-        let genesis = Genesis::test(vec!["test0", "test1"], 1);
-        create_nightshade_runtimes(&genesis, n)
-    }
-
-    #[test]
-    fn test_pending_approvals() {
-        let runtimes = create_runtimes(1);
-        let mut env = TestEnv::new_with_runtime(ChainGenesis::test(), 1, 1, runtimes);
-        let signer = InMemoryValidatorSigner::from_seed("test0", KeyType::ED25519, "test0");
-        let parent_hash = hash(&[1]);
-        let approval = Approval::new(parent_hash, 0, 1, &signer);
-        let peer_id = PeerId::random();
-        env.clients[0]
-            .collect_block_approval(&approval, ApprovalType::PeerApproval(peer_id.clone()));
-        let approvals =
-            env.clients[0].pending_approvals.cache_remove(&ApprovalInner::Endorsement(parent_hash));
-        let expected = vec![("test0".to_string(), (approval, ApprovalType::PeerApproval(peer_id)))]
-            .into_iter()
-            .collect::<HashMap<_, _>>();
-        assert_eq!(approvals, Some(expected));
-    }
-
-    #[test]
-    fn test_invalid_approvals() {
-        let runtimes = create_runtimes(1);
-        let network_adapter = Arc::new(MockNetworkAdapter::default());
-        let mut env = TestEnv::new_with_runtime_and_network_adapter(
-            ChainGenesis::test(),
-            1,
-            1,
-            runtimes,
-            vec![network_adapter.clone()],
-        );
-        let signer = InMemoryValidatorSigner::from_seed("random", KeyType::ED25519, "random");
-        let parent_hash = hash(&[1]);
-        // Approval not from a validator. Should be dropped
-        let approval = Approval::new(parent_hash, 1, 3, &signer);
-        let peer_id = PeerId::random();
-        env.clients[0]
-            .collect_block_approval(&approval, ApprovalType::PeerApproval(peer_id.clone()));
-        assert_eq!(env.clients[0].pending_approvals.cache_size(), 0);
-        // Approval with invalid signature. Should be dropped
-        let signer = InMemoryValidatorSigner::from_seed("test0", KeyType::ED25519, "random");
-        let genesis_hash = *env.clients[0].chain.genesis().hash();
-        let approval = Approval::new(genesis_hash, 0, 1, &signer);
-        env.clients[0].collect_block_approval(&approval, ApprovalType::PeerApproval(peer_id));
-        assert_eq!(env.clients[0].pending_approvals.cache_size(), 0);
-    }
-
-    #[test]
-    fn test_cap_max_gas_price() {
-        let mut genesis = Genesis::test(vec!["test0", "test1"], 1);
-        let epoch_length = 5;
-        genesis.config.min_gas_price = 1_000;
-        genesis.config.max_gas_price = 1_000_000;
-        genesis.config.epoch_length = epoch_length;
-        let chain_genesis = ChainGenesis::from(&genesis);
-        let runtimes = create_nightshade_runtimes(&genesis, 1);
-        let mut env = TestEnv::new_with_runtime(chain_genesis, 1, 1, runtimes);
-
-        for i in 1..epoch_length {
-            let block = env.clients[0].produce_block(i).unwrap().unwrap();
-            env.process_block(0, block, Provenance::PRODUCED);
-        }
-
-        let last_block =
-            env.clients[0].chain.get_block_by_height(epoch_length - 1).unwrap().clone();
-        let protocol_version = env.clients[0]
-            .runtime_adapter
-            .get_epoch_protocol_version(last_block.header().epoch_id())
-            .unwrap();
-        let min_gas_price =
-            env.clients[0].chain.block_economics_config.min_gas_price(protocol_version);
-        let max_gas_price =
-            env.clients[0].chain.block_economics_config.max_gas_price(protocol_version);
-        assert!(max_gas_price <= 20 * min_gas_price);
-    }
-
-    #[test]
-    fn test_process_partial_encoded_chunk_with_missing_block() {
-        let runtimes = create_runtimes(1);
-        let mut env = TestEnv::new_with_runtime(ChainGenesis::test(), 1, 1, runtimes);
-        let client = &mut env.clients[0];
-        let chunk_producer = ChunkForwardingTestFixture::default();
-        let mut mock_chunk = chunk_producer.make_partial_encoded_chunk(&[0]);
-        // change the prev_block to some unknown block
-        match &mut mock_chunk.header {
-            ShardChunkHeader::V1(ref mut header) => {
-                header.inner.prev_block_hash = hash(b"some_prev_block");
-                header.init();
-            }
-            ShardChunkHeader::V2(ref mut header) => {
-                header.inner.prev_block_hash = hash(b"some_prev_block");
-                header.init();
-            }
-            #[cfg(feature = "protocol_feature_block_header_v3")]
-            ShardChunkHeader::V3(header) => {
-                match &mut header.inner {
-                    ShardChunkHeaderInner::V1(inner) => {
-                        inner.prev_block_hash = hash(b"some_prev_block")
-                    }
-                    ShardChunkHeaderInner::V2(inner) => {
-                        inner.prev_block_hash = hash(b"some_prev_block")
-                    }
-                }
-                header.init();
-            }
-        }
-
-        let mock_forward = PartialEncodedChunkForwardMsg::from_header_and_parts(
-            &mock_chunk.header,
-            mock_chunk.parts.clone(),
-        );
-
-        // process_partial_encoded_chunk should return Ok(NeedBlock) if the chunk is
-        // based on a missing block.
-        let result = client.shards_mgr.process_partial_encoded_chunk(
-            MaybeValidated::NotValidated(&mock_chunk),
-            client.chain.mut_store(),
-            &mut client.rs,
-            PROTOCOL_VERSION,
-        );
-        assert!(matches!(result, Ok(ProcessPartialEncodedChunkResult::NeedBlock)));
-
-        // Client::process_partial_encoded_chunk should not return an error
-        // if the chunk is based on a missing block.
-        let result = client.process_partial_encoded_chunk(MaybeValidated::NotValidated(
-            PartialEncodedChunk::V2(mock_chunk),
-        ));
-        match result {
-            Ok(accepted_blocks) => assert!(accepted_blocks.is_empty()),
-            Err(e) => panic!("Client::process_partial_encoded_chunk failed with {:?}", e),
-        }
-
-        // process_partial_encoded_chunk_forward should return UnknownChunk if it is based on a
-        // a missing block.
-        let result = client.process_partial_encoded_chunk_forward(mock_forward);
-        assert!(matches!(
-            result,
-            Err(near_client_primitives::types::Error::Chunk(near_chunks::Error::UnknownChunk))
-        ));
-    }
-=======
->>>>>>> 3216f6ed
 }