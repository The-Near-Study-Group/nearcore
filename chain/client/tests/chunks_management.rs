use std::collections::HashSet;

use near_chain::ChainGenesis;
use near_client::test_utils::TestEnv;
use near_crypto::KeyType;
use near_logger_utils::{init_integration_logger, init_test_logger};
use near_network::types::PartialEncodedChunkRequestMsg;
use near_network::NetworkRequests;
use near_primitives::hash::{hash, CryptoHash};
#[cfg(feature = "protocol_feature_block_header_v3")]
use near_primitives::sharding::ShardChunkHeaderInner;
use near_primitives::sharding::{
    ChunkHash, PartialEncodedChunkV2, ShardChunkHeader, ShardChunkHeaderV2,
};
<<<<<<< HEAD
use near_primitives::transaction::SignedTransaction;
use near_primitives::types::{AccountId, BlockHeight};
use near_primitives::validator_signer::InMemoryValidatorSigner;
use testlib::test_helpers::heavy_test;

#[test]
fn chunks_produced_and_distributed_all_in_all_shards() {
    heavy_test(|| {
        run_actix(async {
            chunks_produced_and_distributed_common(1, false, 15 * CHUNK_REQUEST_RETRY_MS);
        });
    });
}

#[test]
fn chunks_produced_and_distributed_2_vals_per_shard() {
    heavy_test(|| {
        run_actix(async {
            chunks_produced_and_distributed_common(2, false, 15 * CHUNK_REQUEST_RETRY_MS);
        });
    });
}

#[test]
fn chunks_produced_and_distributed_one_val_per_shard() {
    heavy_test(|| {
        run_actix(async {
            chunks_produced_and_distributed_common(4, false, 15 * CHUNK_REQUEST_RETRY_MS);
        });
    });
}

/// The timeout for requesting chunk from others is 1s. 3000 block timeout means that a participant
/// that is otherwise ready to produce a block will wait for 3000/2 milliseconds for all the chunks.
/// We block all the communication from test1 to test4, and expect that in 1.5 seconds test4 will
/// give up on getting the part from test1 and will get it from test2 (who will have it because
/// `validator_groups=2`)
#[test]
fn chunks_recovered_from_others() {
    heavy_test(|| {
        run_actix(async {
            chunks_produced_and_distributed_common(2, true, 4 * CHUNK_REQUEST_SWITCH_TO_OTHERS_MS);
        });
    });
}

/// Same test as above, but the number of validator groups is four, therefore test2 doesn't have the
/// part test4 needs. The only way test4 can recover the part is by reconstructing the whole chunk,
/// but they won't do it for the first 3 seconds, and 3s block_timeout means that the block producers
/// only wait for 3000/2 milliseconds until they produce a block with some chunks missing
#[test]
#[should_panic]
fn chunks_recovered_from_full_timeout_too_short() {
    heavy_test(|| {
        run_actix(async {
            chunks_produced_and_distributed_common(4, true, 2 * CHUNK_REQUEST_SWITCH_TO_OTHERS_MS);
        });
    });
}

/// Same test as above, but the timeout is sufficiently large for test4 now to reconstruct the full
/// chunk
#[test]
fn chunks_recovered_from_full() {
    heavy_test(|| {
        run_actix(async {
            chunks_produced_and_distributed_common(
                4,
                true,
                2 * CHUNK_REQUEST_SWITCH_TO_FULL_FETCH_MS,
            );
        })
    });
}

/// Runs block producing client and stops after network mock received seven blocks
/// Confirms that the blocks form a chain (which implies the chunks are distributed).
/// Confirms that the number of messages transmitting the chunks matches the expected number.
fn chunks_produced_and_distributed_common(
    validator_groups: u64,
    drop_from_1_to_4: bool,
    block_timeout: u64,
) {
    init_test_logger();

    let connectors: Arc<RwLock<Vec<(Addr<ClientActor>, Addr<ViewClientActor>)>>> =
        Arc::new(RwLock::new(vec![]));
    let heights = Arc::new(RwLock::new(HashMap::new()));
    let heights1 = heights.clone();

    let height_to_hash = Arc::new(RwLock::new(HashMap::new()));
    let height_to_epoch = Arc::new(RwLock::new(HashMap::new()));

    let check_height =
        move |hash: CryptoHash, height| match heights1.write().unwrap().entry(hash.clone()) {
            Entry::Occupied(entry) => {
                assert_eq!(*entry.get(), height);
            }
            Entry::Vacant(entry) => {
                entry.insert(height);
            }
        };

    let validators: Vec<Vec<_>> =
        [["test1", "test2", "test3", "test4"], ["test5", "test6", "test7", "test8"]]
            .iter()
            .map(|l| l.iter().map(|account_id| account_id.parse().unwrap()).collect())
            .collect();
    let key_pairs = (0..8).map(|_| PeerInfo::random()).collect::<Vec<_>>();

    let mut partial_chunk_msgs = 0;
    let mut partial_chunk_request_msgs = 0;

    let (_, conn, _) = setup_mock_all_validators(
        validators.clone(),
        key_pairs.clone(),
        validator_groups,
        true,
        block_timeout,
        false,
        false,
        5,
        true,
        vec![false; validators.iter().map(|x| x.len()).sum()],
        vec![true; validators.iter().map(|x| x.len()).sum()],
        false,
        Arc::new(RwLock::new(Box::new(move |from_whom: AccountId, msg: &NetworkRequests| {
            match msg {
                NetworkRequests::Block { block } => {
                    check_height(*block.hash(), block.header().height());
                    check_height(*block.header().prev_hash(), block.header().height() - 1);

                    let h = block.header().height();

                    let mut height_to_hash = height_to_hash.write().unwrap();
                    height_to_hash.insert(h, *block.hash());

                    let mut height_to_epoch = height_to_epoch.write().unwrap();
                    height_to_epoch.insert(h, block.header().epoch_id().clone());

                    println!(
                            "[{:?}]: BLOCK {} HEIGHT {}; HEADER HEIGHTS: {} / {} / {} / {};\nAPPROVALS: {:?}",
                            Instant::now(),
                            block.hash(),
                            block.header().height(),
                            block.chunks()[0].height_created(),
                            block.chunks()[1].height_created(),
                            block.chunks()[2].height_created(),
                            block.chunks()[3].height_created(),
                            block.header().approvals(),
                        );

                    if h > 1 {
                        // Make sure doomslug finality is computed correctly.
                        assert_eq!(
                            block.header().last_ds_final_block(),
                            height_to_hash.get(&(h - 1)).unwrap()
                        );

                        // Make sure epoch length actually corresponds to the desired epoch length
                        // The switches are expected at 0->1, 5->6 and 10->11
                        let prev_epoch_id = height_to_epoch.get(&(h - 1)).unwrap().clone();
                        assert_eq!(block.header().epoch_id() == &prev_epoch_id, h % 5 != 1);

                        // Make sure that the blocks leading to the epoch switch have twice as
                        // many approval slots
                        assert_eq!(block.header().approvals().len() == 8, h % 5 == 0 || h % 5 == 4);
                    }
                    if h > 2 {
                        // Make sure BFT finality is computed correctly
                        assert_eq!(
                            block.header().last_final_block(),
                            height_to_hash.get(&(h - 2)).unwrap()
                        );
                    }

                    if block.header().height() > 1 {
                        for shard_id in 0..4 {
                            // If messages from 1 to 4 are dropped, 4 at their heights will
                            //    receive the block significantly later than the chunks, and
                            //    thus would discard the chunks
                            if !drop_from_1_to_4 || block.header().height() % 4 != 3 {
                                assert_eq!(
                                    block.header().height(),
                                    block.chunks()[shard_id].height_created()
                                );
                            }
                        }
                    }

                    if block.header().height() >= 12 {
                        println!("PREV BLOCK HASH: {}", block.header().prev_hash());
                        println!(
                            "STATS: responses: {} requests: {}",
                            partial_chunk_msgs, partial_chunk_request_msgs
                        );

                        System::current().stop();
                    }
                }
                NetworkRequests::PartialEncodedChunkMessage {
                    account_id: to_whom,
                    partial_encoded_chunk: _,
                } => {
                    partial_chunk_msgs += 1;
                    if drop_from_1_to_4
                        && from_whom.as_ref() == "test1"
                        && to_whom.as_ref() == "test4"
                    {
                        println!("Dropping Partial Encoded Chunk Message from test1 to test4");
                        return (NetworkResponses::NoResponse, false);
                    }
                }
                NetworkRequests::PartialEncodedChunkForward { account_id: to_whom, .. } => {
                    if drop_from_1_to_4
                        && from_whom.as_ref() == "test1"
                        && to_whom.as_ref() == "test4"
                    {
                        println!(
                            "Dropping Partial Encoded Chunk Forward Message from test1 to test4"
                        );
                        return (NetworkResponses::NoResponse, false);
                    }
                }
                NetworkRequests::PartialEncodedChunkResponse { route_back: _, response: _ } => {
                    partial_chunk_msgs += 1;
                }
                NetworkRequests::PartialEncodedChunkRequest {
                    target: AccountIdOrPeerTrackingShard { account_id: Some(to_whom), .. },
                    request: _,
                } => {
                    if drop_from_1_to_4
                        && from_whom.as_ref() == "test4"
                        && to_whom.as_ref() == "test1"
                    {
                        info!("Dropping Partial Encoded Chunk Request from test4 to test1");
                        return (NetworkResponses::NoResponse, false);
                    }
                    if drop_from_1_to_4
                        && from_whom.as_ref() == "test4"
                        && to_whom.as_ref() == "test2"
                    {
                        info!("Observed Partial Encoded Chunk Request from test4 to test2");
                    }
                    partial_chunk_request_msgs += 1;
                }
                _ => {}
            };
            (NetworkResponses::NoResponse, true)
        }))),
    );
    *connectors.write().unwrap() = conn;

    let view_client = connectors.write().unwrap()[0].1.clone();
    actix::spawn(view_client.send(GetBlock::latest()).then(move |res| {
        let block_hash = res.unwrap().unwrap().header.hash;
        let connectors_ = connectors.write().unwrap();
        connectors_[0].0.do_send(NetworkClientMessages::Transaction {
            transaction: SignedTransaction::empty(block_hash),
            is_forwarded: false,
            check_only: false,
        });
        connectors_[1].0.do_send(NetworkClientMessages::Transaction {
            transaction: SignedTransaction::empty(block_hash),
            is_forwarded: false,
            check_only: false,
        });
        connectors_[2].0.do_send(NetworkClientMessages::Transaction {
            transaction: SignedTransaction::empty(block_hash),
            is_forwarded: false,
            check_only: false,
        });
        future::ready(())
    }));
}
=======
use near_primitives::types::BlockHeight;
use near_primitives::validator_signer::InMemoryValidatorSigner;
>>>>>>> 9dbffbcc

#[test]
fn test_request_chunk_restart() {
    init_integration_logger();
    let mut env = TestEnv::new(ChainGenesis::test(), 1, 1);
    for i in 1..4 {
        env.produce_block(0, i);
        env.network_adapters[0].pop();
    }
    let block1 = env.clients[0].chain.get_block_by_height(3).unwrap().clone();
    let request = PartialEncodedChunkRequestMsg {
        chunk_hash: block1.chunks()[0].chunk_hash(),
        part_ords: vec![0],
        tracking_shards: HashSet::default(),
    };
    let client = &mut env.clients[0];
    client.shards_mgr.process_partial_encoded_chunk_request(
        request.clone(),
        CryptoHash::default(),
        client.chain.mut_store(),
    );
    assert!(env.network_adapters[0].pop().is_some());

    env.restart(0);
    let client = &mut env.clients[0];
    client.shards_mgr.process_partial_encoded_chunk_request(
        request,
        CryptoHash::default(),
        client.chain.mut_store(),
    );
    let response = env.network_adapters[0].pop().unwrap();
    if let NetworkRequests::PartialEncodedChunkResponse { response: response_body, .. } = response {
        assert_eq!(response_body.chunk_hash, block1.chunks()[0].chunk_hash());
    } else {
        println!("{:?}", response);
        assert!(false);
    }
}

fn update_chunk_hash(chunk: PartialEncodedChunkV2, new_hash: ChunkHash) -> PartialEncodedChunkV2 {
    let new_header = match chunk.header {
        ShardChunkHeader::V1(mut header) => {
            header.hash = new_hash;
            ShardChunkHeader::V1(header)
        }
        ShardChunkHeader::V2(mut header) => {
            header.hash = new_hash;
            ShardChunkHeader::V2(header)
        }
        #[cfg(feature = "protocol_feature_block_header_v3")]
        ShardChunkHeader::V3(mut header) => {
            header.hash = new_hash;
            ShardChunkHeader::V3(header)
        }
    };
    PartialEncodedChunkV2 { header: new_header, parts: chunk.parts, receipts: chunk.receipts }
}

fn update_chunk_height_created(
    header: ShardChunkHeader,
    new_height: BlockHeight,
) -> ShardChunkHeader {
    match header {
        ShardChunkHeader::V1(mut header) => {
            header.inner.height_created = new_height;
            ShardChunkHeader::V1(header)
        }
        ShardChunkHeader::V2(mut header) => {
            header.inner.height_created = new_height;
            ShardChunkHeader::V2(header)
        }
        #[cfg(feature = "protocol_feature_block_header_v3")]
        ShardChunkHeader::V3(mut header) => {
            match &mut header.inner {
                ShardChunkHeaderInner::V1(inner) => inner.height_created = new_height,
                ShardChunkHeaderInner::V2(inner) => inner.height_created = new_height,
            }
            ShardChunkHeader::V3(header)
        }
    }
}

#[test]
fn store_partial_encoded_chunk_sanity() {
    init_test_logger();
    let mut env = TestEnv::new(ChainGenesis::test(), 1, 1);
    let signer =
        InMemoryValidatorSigner::from_seed("test0".parse().unwrap(), KeyType::ED25519, "test0");
    let mut partial_encoded_chunk = PartialEncodedChunkV2 {
        header: ShardChunkHeader::V2(ShardChunkHeaderV2::new(
            CryptoHash::default(),
            CryptoHash::default(),
            CryptoHash::default(),
            CryptoHash::default(),
            1,
            1,
            0,
            0,
            0,
            0,
            CryptoHash::default(),
            CryptoHash::default(),
            vec![],
            &signer,
        )),
        parts: vec![],
        receipts: vec![],
    };
    let block_hash = *env.clients[0].chain.genesis().hash();
    let block = env.clients[0].chain.get_block(&block_hash).unwrap().clone();
    assert_eq!(env.clients[0].shards_mgr.get_stored_partial_encoded_chunks(1).len(), 0);
    env.clients[0]
        .shards_mgr
        .store_partial_encoded_chunk(&block.header(), partial_encoded_chunk.clone());
    assert_eq!(env.clients[0].shards_mgr.get_stored_partial_encoded_chunks(1).len(), 1);
    assert_eq!(
        env.clients[0].shards_mgr.get_stored_partial_encoded_chunks(1)[&0],
        partial_encoded_chunk
    );

    // Check replacing
    partial_encoded_chunk = update_chunk_hash(partial_encoded_chunk, ChunkHash(hash(&[123])));
    env.clients[0]
        .shards_mgr
        .store_partial_encoded_chunk(&block.header(), partial_encoded_chunk.clone());
    assert_eq!(env.clients[0].shards_mgr.get_stored_partial_encoded_chunks(1).len(), 1);
    assert_eq!(
        env.clients[0].shards_mgr.get_stored_partial_encoded_chunks(1)[&0],
        partial_encoded_chunk
    );

    // Check adding
    let mut partial_encoded_chunk2 = partial_encoded_chunk.clone();
    let h = ShardChunkHeader::V2(ShardChunkHeaderV2::new(
        CryptoHash::default(),
        CryptoHash::default(),
        CryptoHash::default(),
        CryptoHash::default(),
        1,
        1,
        173465755,
        0,
        0,
        0,
        CryptoHash::default(),
        CryptoHash::default(),
        vec![],
        &signer,
    ));
    partial_encoded_chunk2.header = h;
    assert_eq!(env.clients[0].shards_mgr.get_stored_partial_encoded_chunks(1).len(), 1);
    env.clients[0]
        .shards_mgr
        .store_partial_encoded_chunk(&block.header(), partial_encoded_chunk2.clone());
    assert_eq!(env.clients[0].shards_mgr.get_stored_partial_encoded_chunks(1).len(), 2);
    assert_eq!(
        env.clients[0].shards_mgr.get_stored_partial_encoded_chunks(1)[&0],
        partial_encoded_chunk
    );
    assert_eq!(
        env.clients[0].shards_mgr.get_stored_partial_encoded_chunks(1)[&173465755],
        partial_encoded_chunk2
    );

    // Check horizon
    env.produce_block(0, 3);
    let mut partial_encoded_chunk3 = partial_encoded_chunk.clone();
    let mut h = ShardChunkHeader::V2(ShardChunkHeaderV2::new(
        CryptoHash::default(),
        CryptoHash::default(),
        CryptoHash::default(),
        CryptoHash::default(),
        1,
        2,
        1,
        0,
        0,
        0,
        CryptoHash::default(),
        CryptoHash::default(),
        vec![],
        &signer,
    ));
    partial_encoded_chunk3.header = h.clone();
    env.clients[0]
        .shards_mgr
        .store_partial_encoded_chunk(&block.header(), partial_encoded_chunk3.clone());
    assert_eq!(env.clients[0].shards_mgr.get_stored_partial_encoded_chunks(2).len(), 0);
    h = update_chunk_height_created(h, 9);
    partial_encoded_chunk3.header = h.clone();
    env.clients[0]
        .shards_mgr
        .store_partial_encoded_chunk(&block.header(), partial_encoded_chunk3.clone());
    assert_eq!(env.clients[0].shards_mgr.get_stored_partial_encoded_chunks(9).len(), 0);
    h = update_chunk_height_created(h, 5);
    partial_encoded_chunk3.header = h.clone();
    env.clients[0]
        .shards_mgr
        .store_partial_encoded_chunk(&block.header(), partial_encoded_chunk3.clone());
    assert_eq!(env.clients[0].shards_mgr.get_stored_partial_encoded_chunks(5).len(), 1);
}<|MERGE_RESOLUTION|>--- conflicted
+++ resolved
@@ -12,286 +12,8 @@
 use near_primitives::sharding::{
     ChunkHash, PartialEncodedChunkV2, ShardChunkHeader, ShardChunkHeaderV2,
 };
-<<<<<<< HEAD
-use near_primitives::transaction::SignedTransaction;
-use near_primitives::types::{AccountId, BlockHeight};
-use near_primitives::validator_signer::InMemoryValidatorSigner;
-use testlib::test_helpers::heavy_test;
-
-#[test]
-fn chunks_produced_and_distributed_all_in_all_shards() {
-    heavy_test(|| {
-        run_actix(async {
-            chunks_produced_and_distributed_common(1, false, 15 * CHUNK_REQUEST_RETRY_MS);
-        });
-    });
-}
-
-#[test]
-fn chunks_produced_and_distributed_2_vals_per_shard() {
-    heavy_test(|| {
-        run_actix(async {
-            chunks_produced_and_distributed_common(2, false, 15 * CHUNK_REQUEST_RETRY_MS);
-        });
-    });
-}
-
-#[test]
-fn chunks_produced_and_distributed_one_val_per_shard() {
-    heavy_test(|| {
-        run_actix(async {
-            chunks_produced_and_distributed_common(4, false, 15 * CHUNK_REQUEST_RETRY_MS);
-        });
-    });
-}
-
-/// The timeout for requesting chunk from others is 1s. 3000 block timeout means that a participant
-/// that is otherwise ready to produce a block will wait for 3000/2 milliseconds for all the chunks.
-/// We block all the communication from test1 to test4, and expect that in 1.5 seconds test4 will
-/// give up on getting the part from test1 and will get it from test2 (who will have it because
-/// `validator_groups=2`)
-#[test]
-fn chunks_recovered_from_others() {
-    heavy_test(|| {
-        run_actix(async {
-            chunks_produced_and_distributed_common(2, true, 4 * CHUNK_REQUEST_SWITCH_TO_OTHERS_MS);
-        });
-    });
-}
-
-/// Same test as above, but the number of validator groups is four, therefore test2 doesn't have the
-/// part test4 needs. The only way test4 can recover the part is by reconstructing the whole chunk,
-/// but they won't do it for the first 3 seconds, and 3s block_timeout means that the block producers
-/// only wait for 3000/2 milliseconds until they produce a block with some chunks missing
-#[test]
-#[should_panic]
-fn chunks_recovered_from_full_timeout_too_short() {
-    heavy_test(|| {
-        run_actix(async {
-            chunks_produced_and_distributed_common(4, true, 2 * CHUNK_REQUEST_SWITCH_TO_OTHERS_MS);
-        });
-    });
-}
-
-/// Same test as above, but the timeout is sufficiently large for test4 now to reconstruct the full
-/// chunk
-#[test]
-fn chunks_recovered_from_full() {
-    heavy_test(|| {
-        run_actix(async {
-            chunks_produced_and_distributed_common(
-                4,
-                true,
-                2 * CHUNK_REQUEST_SWITCH_TO_FULL_FETCH_MS,
-            );
-        })
-    });
-}
-
-/// Runs block producing client and stops after network mock received seven blocks
-/// Confirms that the blocks form a chain (which implies the chunks are distributed).
-/// Confirms that the number of messages transmitting the chunks matches the expected number.
-fn chunks_produced_and_distributed_common(
-    validator_groups: u64,
-    drop_from_1_to_4: bool,
-    block_timeout: u64,
-) {
-    init_test_logger();
-
-    let connectors: Arc<RwLock<Vec<(Addr<ClientActor>, Addr<ViewClientActor>)>>> =
-        Arc::new(RwLock::new(vec![]));
-    let heights = Arc::new(RwLock::new(HashMap::new()));
-    let heights1 = heights.clone();
-
-    let height_to_hash = Arc::new(RwLock::new(HashMap::new()));
-    let height_to_epoch = Arc::new(RwLock::new(HashMap::new()));
-
-    let check_height =
-        move |hash: CryptoHash, height| match heights1.write().unwrap().entry(hash.clone()) {
-            Entry::Occupied(entry) => {
-                assert_eq!(*entry.get(), height);
-            }
-            Entry::Vacant(entry) => {
-                entry.insert(height);
-            }
-        };
-
-    let validators: Vec<Vec<_>> =
-        [["test1", "test2", "test3", "test4"], ["test5", "test6", "test7", "test8"]]
-            .iter()
-            .map(|l| l.iter().map(|account_id| account_id.parse().unwrap()).collect())
-            .collect();
-    let key_pairs = (0..8).map(|_| PeerInfo::random()).collect::<Vec<_>>();
-
-    let mut partial_chunk_msgs = 0;
-    let mut partial_chunk_request_msgs = 0;
-
-    let (_, conn, _) = setup_mock_all_validators(
-        validators.clone(),
-        key_pairs.clone(),
-        validator_groups,
-        true,
-        block_timeout,
-        false,
-        false,
-        5,
-        true,
-        vec![false; validators.iter().map(|x| x.len()).sum()],
-        vec![true; validators.iter().map(|x| x.len()).sum()],
-        false,
-        Arc::new(RwLock::new(Box::new(move |from_whom: AccountId, msg: &NetworkRequests| {
-            match msg {
-                NetworkRequests::Block { block } => {
-                    check_height(*block.hash(), block.header().height());
-                    check_height(*block.header().prev_hash(), block.header().height() - 1);
-
-                    let h = block.header().height();
-
-                    let mut height_to_hash = height_to_hash.write().unwrap();
-                    height_to_hash.insert(h, *block.hash());
-
-                    let mut height_to_epoch = height_to_epoch.write().unwrap();
-                    height_to_epoch.insert(h, block.header().epoch_id().clone());
-
-                    println!(
-                            "[{:?}]: BLOCK {} HEIGHT {}; HEADER HEIGHTS: {} / {} / {} / {};\nAPPROVALS: {:?}",
-                            Instant::now(),
-                            block.hash(),
-                            block.header().height(),
-                            block.chunks()[0].height_created(),
-                            block.chunks()[1].height_created(),
-                            block.chunks()[2].height_created(),
-                            block.chunks()[3].height_created(),
-                            block.header().approvals(),
-                        );
-
-                    if h > 1 {
-                        // Make sure doomslug finality is computed correctly.
-                        assert_eq!(
-                            block.header().last_ds_final_block(),
-                            height_to_hash.get(&(h - 1)).unwrap()
-                        );
-
-                        // Make sure epoch length actually corresponds to the desired epoch length
-                        // The switches are expected at 0->1, 5->6 and 10->11
-                        let prev_epoch_id = height_to_epoch.get(&(h - 1)).unwrap().clone();
-                        assert_eq!(block.header().epoch_id() == &prev_epoch_id, h % 5 != 1);
-
-                        // Make sure that the blocks leading to the epoch switch have twice as
-                        // many approval slots
-                        assert_eq!(block.header().approvals().len() == 8, h % 5 == 0 || h % 5 == 4);
-                    }
-                    if h > 2 {
-                        // Make sure BFT finality is computed correctly
-                        assert_eq!(
-                            block.header().last_final_block(),
-                            height_to_hash.get(&(h - 2)).unwrap()
-                        );
-                    }
-
-                    if block.header().height() > 1 {
-                        for shard_id in 0..4 {
-                            // If messages from 1 to 4 are dropped, 4 at their heights will
-                            //    receive the block significantly later than the chunks, and
-                            //    thus would discard the chunks
-                            if !drop_from_1_to_4 || block.header().height() % 4 != 3 {
-                                assert_eq!(
-                                    block.header().height(),
-                                    block.chunks()[shard_id].height_created()
-                                );
-                            }
-                        }
-                    }
-
-                    if block.header().height() >= 12 {
-                        println!("PREV BLOCK HASH: {}", block.header().prev_hash());
-                        println!(
-                            "STATS: responses: {} requests: {}",
-                            partial_chunk_msgs, partial_chunk_request_msgs
-                        );
-
-                        System::current().stop();
-                    }
-                }
-                NetworkRequests::PartialEncodedChunkMessage {
-                    account_id: to_whom,
-                    partial_encoded_chunk: _,
-                } => {
-                    partial_chunk_msgs += 1;
-                    if drop_from_1_to_4
-                        && from_whom.as_ref() == "test1"
-                        && to_whom.as_ref() == "test4"
-                    {
-                        println!("Dropping Partial Encoded Chunk Message from test1 to test4");
-                        return (NetworkResponses::NoResponse, false);
-                    }
-                }
-                NetworkRequests::PartialEncodedChunkForward { account_id: to_whom, .. } => {
-                    if drop_from_1_to_4
-                        && from_whom.as_ref() == "test1"
-                        && to_whom.as_ref() == "test4"
-                    {
-                        println!(
-                            "Dropping Partial Encoded Chunk Forward Message from test1 to test4"
-                        );
-                        return (NetworkResponses::NoResponse, false);
-                    }
-                }
-                NetworkRequests::PartialEncodedChunkResponse { route_back: _, response: _ } => {
-                    partial_chunk_msgs += 1;
-                }
-                NetworkRequests::PartialEncodedChunkRequest {
-                    target: AccountIdOrPeerTrackingShard { account_id: Some(to_whom), .. },
-                    request: _,
-                } => {
-                    if drop_from_1_to_4
-                        && from_whom.as_ref() == "test4"
-                        && to_whom.as_ref() == "test1"
-                    {
-                        info!("Dropping Partial Encoded Chunk Request from test4 to test1");
-                        return (NetworkResponses::NoResponse, false);
-                    }
-                    if drop_from_1_to_4
-                        && from_whom.as_ref() == "test4"
-                        && to_whom.as_ref() == "test2"
-                    {
-                        info!("Observed Partial Encoded Chunk Request from test4 to test2");
-                    }
-                    partial_chunk_request_msgs += 1;
-                }
-                _ => {}
-            };
-            (NetworkResponses::NoResponse, true)
-        }))),
-    );
-    *connectors.write().unwrap() = conn;
-
-    let view_client = connectors.write().unwrap()[0].1.clone();
-    actix::spawn(view_client.send(GetBlock::latest()).then(move |res| {
-        let block_hash = res.unwrap().unwrap().header.hash;
-        let connectors_ = connectors.write().unwrap();
-        connectors_[0].0.do_send(NetworkClientMessages::Transaction {
-            transaction: SignedTransaction::empty(block_hash),
-            is_forwarded: false,
-            check_only: false,
-        });
-        connectors_[1].0.do_send(NetworkClientMessages::Transaction {
-            transaction: SignedTransaction::empty(block_hash),
-            is_forwarded: false,
-            check_only: false,
-        });
-        connectors_[2].0.do_send(NetworkClientMessages::Transaction {
-            transaction: SignedTransaction::empty(block_hash),
-            is_forwarded: false,
-            check_only: false,
-        });
-        future::ready(())
-    }));
-}
-=======
 use near_primitives::types::BlockHeight;
 use near_primitives::validator_signer::InMemoryValidatorSigner;
->>>>>>> 9dbffbcc
 
 #[test]
 fn test_request_chunk_restart() {
